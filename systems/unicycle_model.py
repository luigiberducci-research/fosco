import dreal
import numpy as np
import torch

from fosco.common.domains import Set
from systems import ControlAffineDynamics
from systems.system import register


@register
class Unicycle(ControlAffineDynamics):
    """
    Unicycle system. X=[x, y, theta], U=[v, w]

    dx/dt = v * cos(theta)
    dy/dt = v * sin(theta)
    dtheta/dt = w
    """

    @property
    def id(self) -> str:
        return self.__class__.__name__

    @property
    def vars(self) -> list[str]:
        # x, y, theta
        return ["x0", "x1", "x2"]

    @property
    def controls(self) -> list[str]:
        # v, w
        return ["u0", "u1"]

    @property
    def state_domain(self) -> Set:
        raise NotImplementedError("Unsafe domain not implemented yet for this system")

    @property
    def input_domain(self) -> Set:
        raise NotImplementedError("Unsafe domain not implemented yet for this system")

    @property
    def init_domain(self) -> Set:
        raise NotImplementedError("Unsafe domain not implemented yet for this system")

    @property
    def unsafe_domain(self) -> Set:
        raise NotImplementedError("Unsafe domain not implemented yet for this system")

    def fx_torch(self, x) -> np.ndarray | torch.Tensor:
        assert (
            len(x.shape) == 3
        ), f"expected batched input with shape (batch_size, state_dim, 1), got shape {x.shape}"
        if isinstance(x, np.ndarray):
            fx = np.zeros_like(x)
        else:
            fx = torch.zeros_like(x)
        return fx

    def fx_smt(self, x) -> np.ndarray | torch.Tensor:
        assert isinstance(
            x, list
        ), "expected list of symbolic state variables, [x0, x1, ...]"
        return np.zeros(len(x))

    def gx_torch(self, x) -> np.ndarray | torch.Tensor:
        assert (
            len(x.shape) == 3
        ), "expected batched input with shape (batch_size, state_dim, 1)"
        if isinstance(x, np.ndarray):
            cosx = np.cos(x[:, 2, :])
            sinx = np.sin(x[:, 2, :])
            # make a batch of matrices, each with
            # [[cos(theta_i), 0][sin(theta_), 0][0, 1]]
            gx = np.array(
                [[[cosx[i][0], 0], [sinx[i][0], 0], [0, 1]] for i in range(x.shape[0])]
            )
        else:
            cosx = torch.cos(x[:, 2, :])
            sinx = torch.sin(x[:, 2, :])
<<<<<<< HEAD
            gx = torch.tensor([[[cosx[i][0], 0], [sinx[i][0], 0], [0, 1]] for i in range(x.shape[0])])


=======
            gx = torch.stack(
                [
                    cosx,
                    sinx,
                    torch.zeros_like(cosx),
                    torch.zeros_like(sinx),
                    torch.zeros_like(cosx),
                    torch.ones_like(sinx),
                ],
                dim=1,
            )
>>>>>>> 1cf36392

        return gx

    def gx_smt(self, x) -> np.ndarray | torch.Tensor:
        assert isinstance(
            x, list
        ), "expected list of symbolic state variables, [x0, x1, ...]"
        Sin_ = dreal.sin
        Cos_ = dreal.cos

        return np.array([[Cos_(x[2]), 0.0], [Sin_(x[2]), 0.0], [0.0, 1.0]])<|MERGE_RESOLUTION|>--- conflicted
+++ resolved
@@ -78,23 +78,10 @@
         else:
             cosx = torch.cos(x[:, 2, :])
             sinx = torch.sin(x[:, 2, :])
-<<<<<<< HEAD
+
             gx = torch.tensor([[[cosx[i][0], 0], [sinx[i][0], 0], [0, 1]] for i in range(x.shape[0])])
 
 
-=======
-            gx = torch.stack(
-                [
-                    cosx,
-                    sinx,
-                    torch.zeros_like(cosx),
-                    torch.zeros_like(sinx),
-                    torch.zeros_like(cosx),
-                    torch.ones_like(sinx),
-                ],
-                dim=1,
-            )
->>>>>>> 1cf36392
 
         return gx
 
