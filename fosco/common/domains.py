from functools import partial

import numpy as np
import torch

from fosco import verifier
from fosco.common.utils import round_init_data, square_init_data
from fosco.verifier.utils import get_solver_fns
from fosco.verifier.verifier import SYMBOL


class Set:
    def __init__(self, vars: list[str] = None) -> None:
        if vars is None:
            vars = [f"x{i}" for i in range(self.dimension)]
        self.vars = vars

    def generate_domain(self, x) -> SYMBOL:
        raise NotImplementedError

    def generate_data(self, batch_size) -> torch.Tensor:
        raise NotImplementedError

    def __repr__(self) -> str:
        try:
            return self.to_latex()
        except TypeError:
            return self.__class__.__name__

    def generate_complement(self, x) -> SYMBOL:
        """Generates complement of the set as a symbolic formulas

        Args:
            x (list): symbolic data point

        Returns:
            SMT variable: symbolic representation of complement of the rectangle
        """
        raise NotImplementedError("access to fns to be fixed")
        f = verifier.functions(x)
        return f["Not"](self.generate_domain(x))

    def _generate_data(self, batch_size) -> callable:
        """
        Lazy version of generate_data, returns a function that generates data when called
        param batch_size: number of data points to generate
        returns: data points generated in relevant domain according to shape
        """
        # return partial to deal with pickle
        return partial(self.generate_data, batch_size)

    def sample_border(self, batch_size) -> torch.Tensor:
        raise NotImplementedError

    def _sample_border(self, batch_size) -> callable:
        """
        Lazy version of sample_border, returns a function that generates data when called
        param batch_size: number of data points to generate
        returns: data points generated in relevant domain according to shape
        """
        # return partial to deal with pickle
        return partial(self.sample_border, batch_size)

    def check_containment(self, x: np.ndarray | torch.Tensor) -> torch.Tensor:
        raise NotImplementedError


class Rectangle(Set):
    def __init__(
        self,
        lb: tuple[float, ...],
        ub: tuple[float, ...],
        vars: list[str] = None,
        dim_select=None,
    ):
        self.name = "square"
        self.lower_bounds = lb
        self.upper_bounds = ub
        self.dimension = len(lb)
        self.dim_select = dim_select
        super().__init__(vars=vars)

    def __repr__(self):
        return f"Rectangle{self.lower_bounds, self.upper_bounds}"

    def generate_domain(self, x):
        """
        param x: data point x
        returns: symbolic formula for domain
        """
        dim_selection = [i for i, vx in enumerate(x) if str(vx) in self.vars]
        fns = get_solver_fns(x=x)
        lower = fns["And"](
            *[self.lower_bounds[i] <= x[v_id] for i, v_id in enumerate(dim_selection)]
        )
        upper = fns["And"](
            *[x[v_id] <= self.upper_bounds[i] for i, v_id in enumerate(dim_selection)]
        )
        return fns["And"](lower, upper)

    def generate_boundary(self, x):
        """Returns boundary of the rectangle

        Args:
            x (List): symbolic data point

        Returns:
            symbolic formula for boundary of the rectangle
        """

        fns = get_solver_fns(x=x)
        lower = fns["Or"](
            *[self.lower_bounds[i] == x[i] for i in range(self.dimension)]
        )
        upper = fns["Or"](
            *[x[i] == self.upper_bounds[i] for i in range(self.dimension)]
        )
        return fns["Or"](lower, upper)

    def generate_interior(self, x):
        """Returns interior of the rectangle

        Args:
            x (List): symbolic data point
        """
        fns = get_solver_fns(x=x)
        lower = fns["And"](
            *[self.lower_bounds[i] < x[i] for i in range(self.dimension)]
        )
        upper = fns["And"](
            *[x[i] < self.upper_bounds[i] for i in range(self.dimension)]
        )
        return fns["And"](lower, upper)

    def generate_data(self, batch_size):
        """
        param x: data point x
        returns: data points generated in relevant domain according to shape
        """
        return square_init_data([self.lower_bounds, self.upper_bounds], batch_size)

    def get_vertices(self):
        """Returns vertices of the rectangle

        Returns:
            List: vertices of the rectangle
        """
        spaces = [
            np.linspace(lb, ub, 2)
            for lb, ub in zip(self.lower_bounds, self.upper_bounds)
        ]
        vertices = np.meshgrid(*spaces)
        vertices = np.array([v.flatten() for v in vertices]).T
        return vertices

    def check_containment(self, x: np.ndarray | torch.Tensor) -> torch.Tensor:
        if self.dim_select:
            x = np.array([x[:, i] for i in self.dim_select])
        x = torch.from_numpy(x)
        all_constr = torch.logical_and(
            torch.tensor(self.upper_bounds) >= x, torch.tensor(self.lower_bounds) <= x
        )
        ans = torch.zeros((x.shape[0]))
        for idx in range(all_constr.shape[0]):
            ans[idx] = all_constr[idx, :].all()

        return ans.bool()

    def check_containment_grad(self, x: torch.Tensor) -> torch.Tensor:
        # check containment and return a tensor with gradient
        if self.dim_select:
            x = [x[:, i] for i in self.dim_select]

        # returns 0 if it IS contained, a positive number otherwise
        return torch.relu(
            torch.sum(x - torch.tensor(self.upper_bounds), dim=1)
        ) + torch.relu(torch.sum(torch.tensor(self.lower_bounds) - x, dim=1))


class Sphere(Set):
<<<<<<< HEAD
    def __init__(self, centre, radius, vars: list[str] = None, dim_select=None, include_boundary: bool =True):
        self.center = centre
=======
    def __init__(
        self,
        centre,
        radius,
        vars: list[str] = None,
        dim_select=None,
        include_boundary: bool = True,
    ):
        self.centre = centre
>>>>>>> 1cf36392
        self.radius = radius
        self.dimension = len(centre)
        self.include_boundary = include_boundary
        super().__init__(vars=vars)
        self.dim_select = dim_select

    def __repr__(self) -> str:
        return f"Sphere{self.center, self.radius}"

    def generate_domain(self, x):
        """
        param x: data point x
        returns: symbolic formula for domain
        """
        if self.dim_select:
            x = [x[i] for i in self.dim_select]

        if self.include_boundary:
            domain = (
<<<<<<< HEAD
                sum([(x[i] - self.center[i]) ** 2 for i in range(self.dimension)])
                <= self.radius ** 2
            )
        else:
            domain = (
                sum([(x[i] - self.center[i]) ** 2 for i in range(self.dimension)])
                < self.radius ** 2
=======
                sum([(x[i] - self.centre[i]) ** 2 for i in range(self.dimension)])
                <= self.radius**2
            )
        else:
            domain = (
                sum([(x[i] - self.centre[i]) ** 2 for i in range(self.dimension)])
                < self.radius**2
>>>>>>> 1cf36392
            )
        return domain

    def generate_data(self, batch_size):
        """
        param batch_size: number of data points to generate
        returns: data points generated in relevant domain according to shape
        """
<<<<<<< HEAD
        return round_init_data(self.center, self.radius ** 2, batch_size)
=======
        return round_init_data(self.centre, self.radius**2, batch_size)
>>>>>>> 1cf36392

    def sample_border(self, batch_size):
        """
        param batch_size: number of data points to generate
        returns: data points generated on the border of the set
        """
        return round_init_data(
<<<<<<< HEAD
            self.center, self.radius ** 2, batch_size, on_border=True
=======
            self.centre, self.radius**2, batch_size, on_border=True
>>>>>>> 1cf36392
        )

    def check_containment(self, x: np.ndarray | torch.Tensor) -> torch.Tensor:
        if self.dim_select:
            x = np.array([x[:, i] for i in self.dim_select])
        x = torch.from_numpy(x)
<<<<<<< HEAD
        c = torch.tensor(self.center).reshape(1, -1)
        return (x - c).norm(2, dim=-1) <= self.radius ** 2
=======
        c = torch.tensor(self.centre).reshape(1, -1)
        return (x - c).norm(2, dim=-1) <= self.radius**2
>>>>>>> 1cf36392

    def check_containment_grad(self, x: torch.Tensor) -> torch.Tensor:
        # check containment and return a tensor with gradient
        c = torch.tensor(self.center).reshape(1, -1)
        if self.dim_select:
            x = x[:, :, self.dim_select]
            c = [self.center[i] for i in self.dim_select]
            c = torch.tensor(c).reshape(1, -1)
        # returns 0 if it IS contained, a positive number otherwise
        return torch.relu((x - c).norm(2, dim=-1) - self.radius**2)<|MERGE_RESOLUTION|>--- conflicted
+++ resolved
@@ -178,10 +178,6 @@
 
 
 class Sphere(Set):
-<<<<<<< HEAD
-    def __init__(self, centre, radius, vars: list[str] = None, dim_select=None, include_boundary: bool =True):
-        self.center = centre
-=======
     def __init__(
         self,
         centre,
@@ -191,7 +187,6 @@
         include_boundary: bool = True,
     ):
         self.centre = centre
->>>>>>> 1cf36392
         self.radius = radius
         self.dimension = len(centre)
         self.include_boundary = include_boundary
@@ -199,7 +194,7 @@
         self.dim_select = dim_select
 
     def __repr__(self) -> str:
-        return f"Sphere{self.center, self.radius}"
+        return f"Sphere{self.centre, self.radius}"
 
     def generate_domain(self, x):
         """
@@ -211,15 +206,6 @@
 
         if self.include_boundary:
             domain = (
-<<<<<<< HEAD
-                sum([(x[i] - self.center[i]) ** 2 for i in range(self.dimension)])
-                <= self.radius ** 2
-            )
-        else:
-            domain = (
-                sum([(x[i] - self.center[i]) ** 2 for i in range(self.dimension)])
-                < self.radius ** 2
-=======
                 sum([(x[i] - self.centre[i]) ** 2 for i in range(self.dimension)])
                 <= self.radius**2
             )
@@ -227,7 +213,6 @@
             domain = (
                 sum([(x[i] - self.centre[i]) ** 2 for i in range(self.dimension)])
                 < self.radius**2
->>>>>>> 1cf36392
             )
         return domain
 
@@ -236,11 +221,7 @@
         param batch_size: number of data points to generate
         returns: data points generated in relevant domain according to shape
         """
-<<<<<<< HEAD
-        return round_init_data(self.center, self.radius ** 2, batch_size)
-=======
         return round_init_data(self.centre, self.radius**2, batch_size)
->>>>>>> 1cf36392
 
     def sample_border(self, batch_size):
         """
@@ -248,31 +229,22 @@
         returns: data points generated on the border of the set
         """
         return round_init_data(
-<<<<<<< HEAD
-            self.center, self.radius ** 2, batch_size, on_border=True
-=======
             self.centre, self.radius**2, batch_size, on_border=True
->>>>>>> 1cf36392
         )
 
     def check_containment(self, x: np.ndarray | torch.Tensor) -> torch.Tensor:
         if self.dim_select:
             x = np.array([x[:, i] for i in self.dim_select])
         x = torch.from_numpy(x)
-<<<<<<< HEAD
-        c = torch.tensor(self.center).reshape(1, -1)
-        return (x - c).norm(2, dim=-1) <= self.radius ** 2
-=======
         c = torch.tensor(self.centre).reshape(1, -1)
         return (x - c).norm(2, dim=-1) <= self.radius**2
->>>>>>> 1cf36392
 
     def check_containment_grad(self, x: torch.Tensor) -> torch.Tensor:
         # check containment and return a tensor with gradient
-        c = torch.tensor(self.center).reshape(1, -1)
+        c = torch.tensor(self.centre).reshape(1, -1)
         if self.dim_select:
             x = x[:, :, self.dim_select]
-            c = [self.center[i] for i in self.dim_select]
+            c = [self.centre[i] for i in self.dim_select]
             c = torch.tensor(c).reshape(1, -1)
         # returns 0 if it IS contained, a positive number otherwise
         return torch.relu((x - c).norm(2, dim=-1) - self.radius**2)