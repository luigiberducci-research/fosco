--- conflicted
+++ resolved
@@ -22,15 +22,6 @@
 
 
 
-<<<<<<< HEAD
-    if uncertainty_type is None:
-        return system_fn
-    if uncertainty_type == "additive_bounded" or "tunable_additive_bounded":
-        return lambda: AdditiveBoundedUncertainty(system=system_fn())
-    else:
-        raise NotImplementedError(f"Uncertainty {uncertainty_type} not implemented")
-=======
->>>>>>> 1cc680ff
 
 
 def make_domains(system_id: str) -> dict[str, Set]:
