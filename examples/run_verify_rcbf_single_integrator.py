"""
Example of verifying a known valid CBF for single-integrator dynamics.
"""
import torch

from fosco.cegis import Cegis
from fosco.common.consts import CertificateType
from fosco.config import CegisConfig
<<<<<<< HEAD
from fosco.systems import make_system
from fosco.systems.uncertainty import add_uncertainty
=======
from fosco.logger import LoggerType
from systems import make_system, make_domains
from systems.uncertainty import add_uncertainty
>>>>>>> ec5bf967


def main(args):
    system_id = "SingleIntegrator"
    uncertainty_id = "AdditiveBounded"
    verbose = 1

    system_fn = make_system(system_id=system_id)
    system_fn = add_uncertainty(uncertainty_type=uncertainty_id, system_fn=system_fn)
    sets = system_fn().domains()

    # data generator
    data_gen = {
        "init": lambda n: sets["init"].generate_data(n),
        "unsafe": lambda n: sets["unsafe"].generate_data(n),
        "lie": lambda n: torch.concatenate(
            [
                sets["lie"].generate_data(n),
                torch.zeros(n, sets["input"].dimension),
                sets["uncertainty"].generate_data(n),
            ],
            dim=1,
        ),
        "uncertainty": lambda n: torch.concatenate(
            [
                sets["lie"].generate_data(n),
                sets["input"].generate_data(n),
                sets["uncertainty"].generate_data(n),
            ],
            dim=1,
        ),
    }

    config = CegisConfig(
        SYSTEM=system_fn,
        DOMAINS=sets,
        DATA_GEN=data_gen,
        CERTIFICATE=CertificateType.RCBF,
        USE_INIT_MODELS=True,
        CEGIS_MAX_ITERS=1,
        LOGGER=LoggerType.AIM
    )
    cegis = Cegis(config=config, verbose=verbose)

    result = cegis.solve()


if __name__ == "__main__":
    import argparse

    parser = argparse.ArgumentParser()
    args = parser.parse_args()

    main(args)<|MERGE_RESOLUTION|>--- conflicted
+++ resolved
@@ -6,14 +6,8 @@
 from fosco.cegis import Cegis
 from fosco.common.consts import CertificateType
 from fosco.config import CegisConfig
-<<<<<<< HEAD
 from fosco.systems import make_system
 from fosco.systems.uncertainty import add_uncertainty
-=======
-from fosco.logger import LoggerType
-from systems import make_system, make_domains
-from systems.uncertainty import add_uncertainty
->>>>>>> ec5bf967
 
 
 def main(args):
@@ -54,7 +48,7 @@
         CERTIFICATE=CertificateType.RCBF,
         USE_INIT_MODELS=True,
         CEGIS_MAX_ITERS=1,
-        LOGGER=LoggerType.AIM
+        #LOGGER=LoggerType.AIM
     )
     cegis = Cegis(config=config, verbose=verbose)
 
