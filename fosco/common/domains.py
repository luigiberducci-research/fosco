--- conflicted
+++ resolved
@@ -116,14 +116,14 @@
         dim_select=None,
         include_boundary: bool = True,
     ):
-        self.center = centre
+        self.centre = centre
         self.radius = radius
         self.include_boundary = include_boundary
         super().__init__(vars=vars)
         self.dim_select = dim_select
 
     def __repr__(self) -> str:
-        return f"Sphere{self.center, self.radius}"
+        return f"Sphere{self.centre, self.radius}"
 
     def generate_domain(self, x):
         """
@@ -135,15 +135,6 @@
 
         if self.include_boundary:
             domain = (
-<<<<<<< HEAD
-                sum([(x[i] - self.center[i]) ** 2 for i in range(self.dimension)])
-                <= self.radius**2
-            )
-        else:
-            domain = (
-                sum([(x[i] - self.center[i]) ** 2 for i in range(self.dimension)])
-                < self.radius**2
-=======
                 sum([(x[i] - self.centre[i]) ** 2 for i in range(self.dimension)])
                 <= self.radius ** 2
             )
@@ -151,7 +142,6 @@
             domain = (
                 sum([(x[i] - self.centre[i]) ** 2 for i in range(self.dimension)])
                 < self.radius ** 2
->>>>>>> 7635455c
             )
         return domain
 
@@ -160,26 +150,13 @@
         param batch_size: number of data points to generate
         returns: data points generated in relevant domain according to shape
         """
-<<<<<<< HEAD
-        return round_init_data(self.center, self.radius ** 2, batch_size)
-=======
         return round_init_data(self.centre, self.radius ** 2, batch_size)
->>>>>>> 7635455c
 
     def check_containment(
         self, x: np.ndarray | torch.Tensor, epsilon: float = 1e-6
     ) -> torch.Tensor:
         """
-<<<<<<< HEAD
-        param batch_size: number of data points to generate
-        returns: data points generated on the border of the set
-        """
-        return round_init_data(
-            self.center, self.radius ** 2, batch_size, on_border=True
-        )
-=======
         Check if the points in x are contained in the sphere.
->>>>>>> 7635455c
 
         Args:
             x: batch of points to check
@@ -191,21 +168,6 @@
         assert len(x.shape) == 2, f"Expected x to be 2D, got {x.shape}"
         if self.dim_select:
             x = np.array([x[:, i] for i in self.dim_select])
-<<<<<<< HEAD
-        x = torch.from_numpy(x)
-        c = torch.tensor(self.center).reshape(1, -1)
-        return (x - c).norm(2, dim=-1) <= self.radius**2
-
-    def check_containment_grad(self, x: torch.Tensor) -> torch.Tensor:
-        # check containment and return a tensor with gradient
-        c = torch.tensor(self.center).reshape(1, -1)
-        if self.dim_select:
-            x = x[:, :, self.dim_select]
-            c = [self.center[i] for i in self.dim_select]
-            c = torch.tensor(c).reshape(1, -1)
-        # returns 0 if it IS contained, a positive number otherwise
-        return torch.relu((x - c).norm(2, dim=-1) - self.radius**2)
-=======
         if isinstance(x, np.ndarray):
             x = torch.from_numpy(x)
         c = torch.tensor(self.centre).reshape(1, -1)
@@ -277,5 +239,4 @@
                 s = s[s_i.check_containment(s)]
             samples = torch.cat([samples, s])
             max_iter -= 1
-        return samples[:batch_size]
->>>>>>> 7635455c
+        return samples[:batch_size]